"""
title: Web Search
id: web_search_toggle_filter
description: Enable GPT-4o Search Preview when the Web Search toggle is active.
"""

from __future__ import annotations

from typing import Optional
from datetime import datetime
import re
from pydantic import BaseModel

WEB_SEARCH_MODELS = {
    "openai_responses.gpt-4.1",
    "openai_responses.gpt-4.1-mini",
    "openai_responses.gpt-4o",
    "openai_responses.gpt-4o-mini",
}


class Filter:
    class Valves(BaseModel):
        """Configurable settings for the filter."""

        SEARCH_CONTEXT_SIZE: str = "medium"

    def __init__(self) -> None:
        self.valves = self.Valves()

        # Show a toggle in the UI labelled "Web Search" with a magnifying glass icon
        self.toggle = True
        self.icon = (
            "data:image/svg+xml;base64,"
            "PHN2ZyB4bWxucz0iaHR0cDovL3d3dy53My5vcmcvMjAwMC9zdmciIHZpZXdCb3g9IjAgMCAyNCAyNCIg"
            "ZmlsbD0ibm9uZSIgc3Ryb2tlPSJjdXJyZW50Q29sb3IiIHN0cm9rZS13aWR0aD0iMiI+PGNpcmNsZSBj"
            "eD0iMTEiIGN5PSIxMSIgcj0iOCIvPjxsaW5lIHgxPSIyMSIgeTE9IjIxIiB4Mj0iMTYuNjUiIHkyPSIx"
            "Ni42NSIvPjwvc3ZnPg=="
        )

<<<<<<< HEAD
    def _add_web_search_tool(self, body: dict, registry: dict | None = None) -> None:
        """Append the OpenAI web search tool if missing."""
        entry = {
            "type": "web_search",
            "search_context_size": self.valves.SEARCH_CONTEXT_SIZE,
        }

        tools = body.setdefault("tools", [])
        if not any(t.get("type") == "web_search" for t in tools):
            tools.append(entry)

        if registry is not None:
            reg_tools = registry.setdefault("tools", [])
            if not any(t.get("type") == "web_search" for t in reg_tools):
                reg_tools.append(entry)
=======
    def _add_web_search_tool(self, body: dict) -> None:
        """Append the OpenAI web search tool if missing."""
        tools = body.setdefault("tools", [])
        if not any(t.get("type") == "web_search" for t in tools):
            tools.append(
                {
                    "type": "web_search",
                    "search_context_size": self.valves.SEARCH_CONTEXT_SIZE,
                }
            )
>>>>>>> d5e4d943

    def _enable_search_preview(self, body: dict, timezone: str) -> None:
        """Switch the request to GPT-4o Search Preview."""
        body["model"] = "gpt-4o-search-preview"
        body["web_search_options"] = {
            "user_location": {
                "type": "approximate",
                "approximate": {"country": "CA", "timezone": timezone},
            },
            "search_context_size": self.valves.SEARCH_CONTEXT_SIZE.lower(),
        }

    async def inlet(
        self,
        body: dict,
        __event_emitter__: Optional[callable] = None,
        __metadata__: Optional[dict] = None,
        __tools__: Optional[dict] = None,
    ) -> dict:
        """Modify the request body when the toggle is active."""

        model = body.get("model")
        if model in WEB_SEARCH_MODELS:
<<<<<<< HEAD
            self._add_web_search_tool(body, __tools__)
=======
            self._add_web_search_tool(body)
>>>>>>> d5e4d943
            return body

        features = body.setdefault("features", {})
        # \U0001f9e0 Override native search and explicitly set GPT-4o route
        features["web_search"] = False

        if __event_emitter__:
            await __event_emitter__(
                {
                    "type": "status",
                    "data": {
                        "description": "\ud83d\udd0d Web search detected \u2014 rerouting to GPT-4o Search Preview...",
                        "done": False,
                        "hidden": False,
                    },
                }
            )

        metadata = __metadata__ or {}
        timezone = metadata.get("variables", {}).get(
            "{{CURRENT_TIMEZONE}}", "America/Vancouver"
        )

        self._enable_search_preview(body, timezone)
<<<<<<< HEAD
        self._add_web_search_tool(body, __tools__)
=======
>>>>>>> d5e4d943

        return body

    async def outlet(self, body: dict, __event_emitter__=None) -> dict:
        """Emit citations from the response and a final status update."""

        model = body.get("model")
        if model not in WEB_SEARCH_MODELS:
            last_msg = (body.get("messages") or [])[-1] if body.get("messages") else None
            content_blocks = last_msg.get("content") if isinstance(last_msg, dict) else None
    
            if isinstance(content_blocks, list):
                text = " ".join(
                    b.get("text", str(b)) if isinstance(b, dict) else str(b)
                    for b in content_blocks
                )
            else:
                text = str(content_blocks or "")
    
            urls = self._extract_urls(text)
    
            for url in urls:
                await self._emit_citation(__event_emitter__, url)
    
            if urls:
                msg = f"✅ Web search complete — {len(urls)} source{'s' if len(urls) != 1 else ''} cited."
            else:
                msg = "Search not used — answer based on model's internal knowledge."
    
            await self._emit_status(__event_emitter__, msg, done=True)
    
            return body

    @staticmethod
    def _extract_urls(text: str) -> list[str]:
        matches = re.findall(r"https?://[^\s)]+\?utm_source=openai", text)
        return matches

    @staticmethod
    async def _emit_citation(emitter: callable, url: str) -> None:
        cleaned = url.replace("?utm_source=openai", "").replace("&utm_source=openai", "")
        await emitter(
            {
                "type": "citation",
                "data": {
                    "document": [cleaned],
                    "metadata": [
                        {"date_accessed": datetime.now().isoformat(), "source": cleaned}
                    ],
                    "source": {"name": cleaned, "url": cleaned},
                },
            }
        )

    @staticmethod
    async def _emit_status(emitter: callable, description: str, *, done: bool = False) -> None:
        await emitter(
            {"type": "status", "data": {"description": description, "done": done, "hidden": False}}
        )<|MERGE_RESOLUTION|>--- conflicted
+++ resolved
@@ -38,7 +38,6 @@
             "Ni42NSIvPjwvc3ZnPg=="
         )
 
-<<<<<<< HEAD
     def _add_web_search_tool(self, body: dict, registry: dict | None = None) -> None:
         """Append the OpenAI web search tool if missing."""
         entry = {
@@ -54,18 +53,7 @@
             reg_tools = registry.setdefault("tools", [])
             if not any(t.get("type") == "web_search" for t in reg_tools):
                 reg_tools.append(entry)
-=======
-    def _add_web_search_tool(self, body: dict) -> None:
-        """Append the OpenAI web search tool if missing."""
-        tools = body.setdefault("tools", [])
-        if not any(t.get("type") == "web_search" for t in tools):
-            tools.append(
-                {
-                    "type": "web_search",
-                    "search_context_size": self.valves.SEARCH_CONTEXT_SIZE,
-                }
-            )
->>>>>>> d5e4d943
+
 
     def _enable_search_preview(self, body: dict, timezone: str) -> None:
         """Switch the request to GPT-4o Search Preview."""
@@ -89,11 +77,8 @@
 
         model = body.get("model")
         if model in WEB_SEARCH_MODELS:
-<<<<<<< HEAD
             self._add_web_search_tool(body, __tools__)
-=======
-            self._add_web_search_tool(body)
->>>>>>> d5e4d943
+
             return body
 
         features = body.setdefault("features", {})
@@ -118,10 +103,8 @@
         )
 
         self._enable_search_preview(body, timezone)
-<<<<<<< HEAD
+
         self._add_web_search_tool(body, __tools__)
-=======
->>>>>>> d5e4d943
 
         return body
 
